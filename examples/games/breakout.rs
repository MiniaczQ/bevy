--- conflicted
+++ resolved
@@ -335,13 +335,8 @@
 
 fn update_scoreboard(
     score: Res<Score>,
-<<<<<<< HEAD
-    query: Query<Entity, (With<ScoreboardUi>, With<Text>)>,
+    score_root: Single<Entity, (With<ScoreboardUi>, With<Text>)>,
     mut writer: TextUiWriter,
-=======
-    score_root: Single<Entity, (With<ScoreboardUi>, With<Text>)>,
-    mut writer: UiTextWriter,
->>>>>>> 82d6f56c
 ) {
     *writer.text(*score_root, 1) = score.to_string();
 }
