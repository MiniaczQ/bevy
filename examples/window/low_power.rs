--- conflicted
+++ resolved
@@ -147,13 +147,8 @@
     pub(crate) fn update_text(
         mut frame: Local<usize>,
         mode: Res<ExampleMode>,
-<<<<<<< HEAD
-        query: Query<Entity, With<ModeText>>,
+        text: Single<Entity, With<ModeText>>,
         mut writer: TextUiWriter,
-=======
-        text: Single<Entity, With<ModeText>>,
-        mut writer: UiTextWriter,
->>>>>>> 82d6f56c
     ) {
         *frame += 1;
         let mode = match *mode {
