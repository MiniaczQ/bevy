--- conflicted
+++ resolved
@@ -253,13 +253,8 @@
 fn keyboard_inputs(
     mut motion_blur: Single<&mut MotionBlur>,
     presses: Res<ButtonInput<KeyCode>>,
-<<<<<<< HEAD
-    text: Query<Entity, With<Text>>,
+    text: Single<Entity, With<Text>>,
     mut writer: TextUiWriter,
-=======
-    text: Single<Entity, With<Text>>,
-    mut writer: UiTextWriter,
->>>>>>> 82d6f56c
     mut camera: ResMut<CameraMode>,
 ) {
     if presses.just_pressed(KeyCode::Digit1) {
