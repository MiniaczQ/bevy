--- conflicted
+++ resolved
@@ -560,15 +560,9 @@
         &ColorGradingOptionWidget,
     )>,
     button_text: Query<(Entity, &ColorGradingOptionWidget), (With<Text>, Without<HelpText>)>,
-<<<<<<< HEAD
-    help_text: Query<Entity, With<HelpText>>,
+    help_text: Single<Entity, With<HelpText>>,
     mut writer: TextUiWriter,
-    cameras: Query<Ref<ColorGrading>>,
-=======
-    help_text: Single<Entity, With<HelpText>>,
-    mut writer: UiTextWriter,
     cameras: Single<Ref<ColorGrading>>,
->>>>>>> 82d6f56c
     currently_selected_option: Res<SelectedColorGradingOption>,
 ) {
     // Exit early if the UI didn't change
