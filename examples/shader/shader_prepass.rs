--- conflicted
+++ resolved
@@ -214,13 +214,8 @@
     keycode: Res<ButtonInput<KeyCode>>,
     material_handle: Single<&MeshMaterial3d<PrepassOutputMaterial>>,
     mut materials: ResMut<Assets<PrepassOutputMaterial>>,
-<<<<<<< HEAD
-    text: Query<Entity, With<Text>>,
+    text: Single<Entity, With<Text>>,
     mut writer: TextUiWriter,
-=======
-    text: Single<Entity, With<Text>>,
-    mut writer: UiTextWriter,
->>>>>>> 82d6f56c
 ) {
     if keycode.just_pressed(KeyCode::Space) {
         *prepass_view = (*prepass_view + 1) % 4;
