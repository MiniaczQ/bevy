//! This example demonstrates how to visualize lights properties through the gizmo API.

use std::f32::consts::{FRAC_PI_2, PI};

use bevy::{
    color::palettes::css::{DARK_CYAN, GOLD, GRAY, PURPLE},
    prelude::*,
};

fn main() {
    App::new()
        .add_plugins(DefaultPlugins)
        .add_systems(Startup, setup)
        .add_systems(Update, rotate_camera)
        .add_systems(Update, update_config)
        .run();
}

#[derive(Component)]
struct GizmoColorText;

fn gizmo_color_text(config: &LightGizmoConfigGroup) -> String {
    match config.color {
        LightGizmoColor::Manual(color) => format!("Manual {}", Srgba::from(color).to_hex()),
        LightGizmoColor::Varied => "Random from entity".to_owned(),
        LightGizmoColor::MatchLightColor => "Match light color".to_owned(),
        LightGizmoColor::ByLightType => {
            format!(
                "Point {}, Spot {}, Directional {}",
                Srgba::from(config.point_light_color).to_hex(),
                Srgba::from(config.spot_light_color).to_hex(),
                Srgba::from(config.directional_light_color).to_hex()
            )
        }
    }
}

fn setup(
    mut commands: Commands,
    mut meshes: ResMut<Assets<Mesh>>,
    mut materials: ResMut<Assets<StandardMaterial>>,
    mut config_store: ResMut<GizmoConfigStore>,
) {
    // Circular base.
    commands.spawn((
        Mesh3d(meshes.add(Circle::new(4.0))),
        MeshMaterial3d(materials.add(Color::WHITE)),
        Transform::from_rotation(Quat::from_rotation_x(-FRAC_PI_2)),
    ));

    // Cubes.
    {
        let mesh = meshes.add(Cuboid::new(1.0, 1.0, 1.0));
        let material = materials.add(Color::srgb_u8(124, 144, 255));
        for x in [-2.0, 0.0, 2.0] {
            commands.spawn((
                Mesh3d(mesh.clone()),
                MeshMaterial3d(material.clone()),
                Transform::from_xyz(x, 0.5, 0.0),
            ));
        }
    }

    // Lights.
    {
        commands.spawn((
            PointLight {
                shadows_enabled: true,
                range: 2.0,
                color: DARK_CYAN.into(),
                ..default()
            },
            Transform::from_xyz(0.0, 1.5, 0.0),
        ));
        commands.spawn((
            SpotLight {
                shadows_enabled: true,
                range: 3.5,
                color: PURPLE.into(),
                outer_angle: PI / 4.0,
                inner_angle: PI / 4.0 * 0.8,
                ..default()
            },
            Transform::from_xyz(4.0, 2.0, 0.0).looking_at(Vec3::X * 1.5, Vec3::Y),
        ));
        commands.spawn((
            DirectionalLight {
                color: GOLD.into(),
                illuminance: DirectionalLight::default().illuminance * 0.05,
                shadows_enabled: true,
                ..default()
            },
            Transform::from_xyz(-4.0, 2.0, 0.0).looking_at(Vec3::NEG_X * 1.5, Vec3::Y),
        ));
    }

    // Camera.
    commands.spawn((
        Camera3d::default(),
        Transform::from_xyz(-2.5, 4.5, 9.0).looking_at(Vec3::ZERO, Vec3::Y),
    ));

    // Example instructions and gizmo config.
    {
        commands.spawn((
            Text::new(
                "Press 'D' to toggle drawing gizmos on top of everything else in the scene\n\
            Hold 'Left' or 'Right' to change the line width of the gizmos\n\
            Press 'A' to toggle drawing of the light gizmos\n\
            Press 'C' to cycle between the light gizmos coloring modes",
            ),
            Style {
                position_type: PositionType::Absolute,
                top: Val::Px(12.0),
                left: Val::Px(12.0),
                ..default()
            },
        ));

        let (_, light_config) = config_store.config_mut::<LightGizmoConfigGroup>();
        light_config.draw_all = true;
        light_config.color = LightGizmoColor::MatchLightColor;

        commands
            .spawn((
                Text::new("Gizmo color mode: "),
                GizmoColorText,
                Style {
                    position_type: PositionType::Absolute,
                    bottom: Val::Px(12.0),
                    left: Val::Px(12.0),
                    ..default()
                },
            ))
            .with_child(TextSpan(gizmo_color_text(light_config)));
    }
}

fn rotate_camera(mut transform: Single<&mut Transform, With<Camera>>, time: Res<Time>) {
    transform.rotate_around(Vec3::ZERO, Quat::from_rotation_y(time.delta_seconds() / 2.));
}

fn update_config(
    mut config_store: ResMut<GizmoConfigStore>,
    keyboard: Res<ButtonInput<KeyCode>>,
    time: Res<Time>,
<<<<<<< HEAD
    color_text_query: Query<Entity, With<GizmoColorText>>,
    mut writer: TextUiWriter,
=======
    color_text_query: Single<Entity, With<GizmoColorText>>,
    mut writer: UiTextWriter,
>>>>>>> 82d6f56c
) {
    if keyboard.just_pressed(KeyCode::KeyD) {
        for (_, config, _) in config_store.iter_mut() {
            config.depth_bias = if config.depth_bias == 0. { -1. } else { 0. };
        }
    }

    let (config, light_config) = config_store.config_mut::<LightGizmoConfigGroup>();
    if keyboard.pressed(KeyCode::ArrowRight) {
        config.line_width += 5. * time.delta_seconds();
        config.line_width = config.line_width.clamp(0., 50.);
    }
    if keyboard.pressed(KeyCode::ArrowLeft) {
        config.line_width -= 5. * time.delta_seconds();
        config.line_width = config.line_width.clamp(0., 50.);
    }
    if keyboard.just_pressed(KeyCode::KeyA) {
        config.enabled ^= true;
    }
    if keyboard.just_pressed(KeyCode::KeyC) {
        light_config.color = match light_config.color {
            LightGizmoColor::Manual(_) => LightGizmoColor::Varied,
            LightGizmoColor::Varied => LightGizmoColor::MatchLightColor,
            LightGizmoColor::MatchLightColor => LightGizmoColor::ByLightType,
            LightGizmoColor::ByLightType => LightGizmoColor::Manual(GRAY.into()),
        };
        *writer.text(*color_text_query, 1) = gizmo_color_text(light_config);
    }
}<|MERGE_RESOLUTION|>--- conflicted
+++ resolved
@@ -144,13 +144,8 @@
     mut config_store: ResMut<GizmoConfigStore>,
     keyboard: Res<ButtonInput<KeyCode>>,
     time: Res<Time>,
-<<<<<<< HEAD
-    color_text_query: Query<Entity, With<GizmoColorText>>,
+    color_text_query: Single<Entity, With<GizmoColorText>>,
     mut writer: TextUiWriter,
-=======
-    color_text_query: Single<Entity, With<GizmoColorText>>,
-    mut writer: UiTextWriter,
->>>>>>> 82d6f56c
 ) {
     if keyboard.just_pressed(KeyCode::KeyD) {
         for (_, config, _) in config_store.iter_mut() {
