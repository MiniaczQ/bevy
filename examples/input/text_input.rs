//! Simple text input support
//!
//! Return creates a new line, backspace removes the last character.
//! Clicking toggle IME (Input Method Editor) support, but the font used as limited support of characters.
//! You should change the provided font with another one to test other languages input.

use std::mem;

use bevy::{
    input::keyboard::{Key, KeyboardInput},
    prelude::*,
};

fn main() {
    App::new()
        .add_plugins(DefaultPlugins)
        .add_systems(Startup, setup_scene)
        .add_systems(
            Update,
            (
                toggle_ime,
                listen_ime_events,
                listen_keyboard_input_events,
                bubbling_text,
            ),
        )
        .run();
}

fn setup_scene(mut commands: Commands, asset_server: Res<AssetServer>) {
    commands.spawn(Camera2d);

    // The default font has a limited number of glyphs, so use the full version for
    // sections that will hold text input.
    let font = asset_server.load("fonts/FiraMono-Medium.ttf");

    commands
        .spawn((
            Text::default(),
            Style {
                position_type: PositionType::Absolute,
                top: Val::Px(12.0),
                left: Val::Px(12.0),
                ..default()
            },
        ))
        .with_children(|p| {
            p.spawn(TextSpan::new(
                "Click to toggle IME. Press return to start a new line.\n\n",
            ));
            p.spawn(TextSpan::new("IME Enabled: "));
            p.spawn(TextSpan::new("false\n"));
            p.spawn(TextSpan::new("IME Active:  "));
            p.spawn(TextSpan::new("false\n"));
            p.spawn(TextSpan::new("IME Buffer:  "));
            p.spawn((
                TextSpan::new("\n"),
                TextFont {
                    font: font.clone(),
                    ..default()
                },
            ));
        });

    commands.spawn((
        Text2d::new(""),
        TextFont {
            font,
            font_size: 100.0,
            ..default()
        },
    ));
}

fn toggle_ime(
    input: Res<ButtonInput<MouseButton>>,
<<<<<<< HEAD
    mut windows: Query<&mut Window>,
    status_text: Query<Entity, (With<Node>, With<Text>)>,
    mut ui_writer: TextUiWriter,
=======
    mut window: Single<&mut Window>,
    status_text: Single<Entity, (With<Node>, With<Text>)>,
    mut ui_writer: UiTextWriter,
>>>>>>> 82d6f56c
) {
    if input.just_pressed(MouseButton::Left) {
        window.ime_position = window.cursor_position().unwrap();
        window.ime_enabled = !window.ime_enabled;

        *ui_writer.text(*status_text, 3) = format!("{}\n", window.ime_enabled);
    }
}

#[derive(Component)]
struct Bubble {
    timer: Timer,
}

fn bubbling_text(
    mut commands: Commands,
    mut bubbles: Query<(Entity, &mut Transform, &mut Bubble)>,
    time: Res<Time>,
) {
    for (entity, mut transform, mut bubble) in bubbles.iter_mut() {
        if bubble.timer.tick(time.delta()).just_finished() {
            commands.entity(entity).despawn();
        }
        transform.translation.y += time.delta_seconds() * 100.0;
    }
}

fn listen_ime_events(
    mut events: EventReader<Ime>,
<<<<<<< HEAD
    status_text: Query<Entity, (With<Node>, With<Text>)>,
    mut edit_text: Query<&mut Text2d, (Without<Node>, Without<Bubble>)>,
    mut ui_writer: TextUiWriter,
=======
    status_text: Single<Entity, (With<Node>, With<Text>)>,
    mut edit_text: Single<&mut Text2d, (Without<Node>, Without<Bubble>)>,
    mut ui_writer: UiTextWriter,
>>>>>>> 82d6f56c
) {
    for event in events.read() {
        match event {
            Ime::Preedit { value, cursor, .. } if !cursor.is_none() => {
                *ui_writer.text(*status_text, 7) = format!("{value}\n");
            }
            Ime::Preedit { cursor, .. } if cursor.is_none() => {
                *ui_writer.text(*status_text, 7) = "\n".to_string();
            }
            Ime::Commit { value, .. } => {
                edit_text.push_str(value);
            }
            Ime::Enabled { .. } => {
                *ui_writer.text(*status_text, 5) = "true\n".to_string();
            }
            Ime::Disabled { .. } => {
                *ui_writer.text(*status_text, 5) = "false\n".to_string();
            }
            _ => (),
        }
    }
}

fn listen_keyboard_input_events(
    mut commands: Commands,
    mut events: EventReader<KeyboardInput>,
    edit_text: Single<(&mut Text2d, &TextFont), (Without<Node>, Without<Bubble>)>,
) {
    let (mut text, style) = edit_text.into_inner();
    for event in events.read() {
        // Only trigger changes when the key is first pressed.
        if !event.state.is_pressed() {
            continue;
        }

        match &event.logical_key {
            Key::Enter => {
                if text.is_empty() {
                    continue;
                }
                let old_value = mem::take(&mut **text);

                commands.spawn((
                    Text2d::new(old_value),
                    style.clone(),
                    Bubble {
                        timer: Timer::from_seconds(5.0, TimerMode::Once),
                    },
                ));
            }
            Key::Space => {
                text.push(' ');
            }
            Key::Backspace => {
                text.pop();
            }
            Key::Character(character) => {
                text.push_str(character);
            }
            _ => continue,
        }
    }
}<|MERGE_RESOLUTION|>--- conflicted
+++ resolved
@@ -74,15 +74,9 @@
 
 fn toggle_ime(
     input: Res<ButtonInput<MouseButton>>,
-<<<<<<< HEAD
-    mut windows: Query<&mut Window>,
-    status_text: Query<Entity, (With<Node>, With<Text>)>,
-    mut ui_writer: TextUiWriter,
-=======
     mut window: Single<&mut Window>,
     status_text: Single<Entity, (With<Node>, With<Text>)>,
-    mut ui_writer: UiTextWriter,
->>>>>>> 82d6f56c
+    mut ui_writer: TextUiWriter,
 ) {
     if input.just_pressed(MouseButton::Left) {
         window.ime_position = window.cursor_position().unwrap();
@@ -112,15 +106,9 @@
 
 fn listen_ime_events(
     mut events: EventReader<Ime>,
-<<<<<<< HEAD
-    status_text: Query<Entity, (With<Node>, With<Text>)>,
-    mut edit_text: Query<&mut Text2d, (Without<Node>, Without<Bubble>)>,
-    mut ui_writer: TextUiWriter,
-=======
     status_text: Single<Entity, (With<Node>, With<Text>)>,
     mut edit_text: Single<&mut Text2d, (Without<Node>, Without<Bubble>)>,
-    mut ui_writer: UiTextWriter,
->>>>>>> 82d6f56c
+    mut ui_writer: TextUiWriter,
 ) {
     for event in events.read() {
         match event {
