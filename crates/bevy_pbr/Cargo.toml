--- conflicted
+++ resolved
@@ -38,17 +38,5 @@
 smallvec = "1.6"
 thread_local = "1.0"
 
-<<<<<<< HEAD
-[target.'cfg(target_arch = "wasm32")'.dependencies]
-naga_oil = { git = "https://github.com/jms55/naga_oil", branch = "ray-tracing" }
-
-[target.'cfg(not(target_arch = "wasm32"))'.dependencies]
-# Omit the `glsl` feature in non-WebAssembly by default.
-naga_oil = { git = "https://github.com/jms55/naga_oil", branch = "ray-tracing", default-features = false, features = [
-  "test_shader",
-] }
-
-=======
->>>>>>> abb8c353
 [lints]
 workspace = true